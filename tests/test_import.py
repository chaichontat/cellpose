--- conflicted
+++ resolved
@@ -1,8 +1,3 @@
-<<<<<<< HEAD
-
-
-=======
->>>>>>> eab863e0
 def test_cellpose_imports_without_error():
     import cellpose
     from cellpose import models, core
@@ -25,17 +20,6 @@
     os.environ["CELLPOSE_LOCAL_MODELS_PATH"] = os.fspath(pathlib.Path.home().joinpath('.cellpose'))
 
     from cellpose import models
-<<<<<<< HEAD
-    models.use_gpu()
-
-def test_model_dir():
-    import os, pathlib
-    import numpy as np
-    os.environ["CELLPOSE_LOCAL_MODELS_PATH"] = os.fspath(pathlib.Path.home().joinpath('.cellpose'))
-
-    from cellpose import models
-=======
->>>>>>> eab863e0
     model = models.CellposeModel(net_avg=False, pretrained_model='cyto')
     masks = model.eval(np.random.randn(224,224))[0]
     assert masks.shape==(224,224)