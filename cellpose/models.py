import os, sys, time, shutil, tempfile, datetime, pathlib
import numpy as np
from tqdm import trange, tqdm
from urllib.parse import urlparse
import tempfile

from scipy.ndimage import median_filter
import cv2

from mxnet import gluon, nd
import mxnet as mx

from . import transforms, dynamics, utils, resnet_style, plot
import __main__

class Cellpose():
    """ main model which combines SizeModel and CellposeModel

    Parameters
    ----------

    gpu: bool (optional, default False)
        whether or not to save model to GPU, will check if GPU available

    model_type: str (optional, default 'cyto')
        'cyto'=cytoplasm model; 'nuclei'=nucleus model

    net_avg: bool (optional, default True)
        loads the 4 built-in networks and averages them if True, loads one network if False

    batch_size: int (optional, default 8)
        number of 224x224 patches to run simultaneously on the GPU
        (can make smaller or bigger depending on GPU memory usage)

    device: mxnet device (optional, default None)
        where model is saved (mx.gpu() or mx.cpu()), overrides gpu input,
        recommended if you want to use a specific GPU (e.g. mx.gpu(4))

    """
    def __init__(self, gpu=False, model_type='cyto', net_avg=True, batch_size=8, device=None):
        super(Cellpose, self).__init__()
        # assign device (GPU or CPU)
        if device is not None:
            self.device = device
        elif gpu and utils.use_gpu():
            self.device = mx.gpu()
            print('>>>> using GPU')
        else:
            self.device = mx.cpu()
            print('>>>> using CPU')

        self.batch_size=batch_size
        model_dir = pathlib.Path.home().joinpath('.cellpose', 'models')
        if model_type is None:
            model_type = 'cyto'

        self.pretrained_model = [os.fspath(model_dir.joinpath('%s_%d'%(model_type,j))) for j in range(4)]
        self.pretrained_size = os.fspath(model_dir.joinpath('size_%s_0.npy'%(model_type)))
        if model_type=='cyto':
            self.diam_mean = 30.
        else:
            self.diam_mean = 17.
        if not os.path.isfile(self.pretrained_model[0]):
            download_model_weights()
        if not net_avg:
            self.pretrained_model = self.pretrained_model[0]

        self.cp = CellposeModel(device=self.device,
                                pretrained_model=self.pretrained_model,
                                diam_mean=self.diam_mean, 
                                batch_size=self.batch_size)

        self.sz = SizeModel(device=self.device, pretrained_size=self.pretrained_size,
                            cp_model=self.cp)

    def eval(self, x, channels=None, diameter=30., invert=False, do_3D=False, anisotropy=None,
             net_avg=True, augment=True, tile=True, flow_threshold=0.4, cellprob_threshold=0.0,
             rescale=None, progress=None):
        """ run cellpose and get masks

        Parameters
        ----------
        x: list or array of images
            can be list of 2D/3D images, or array of 2D/3D images, or 4D image array

        channels: list (optional, default None)
            list of channels, either of length 2 or of length number of images by 2.
            First element of list is the channel to segment (0=grayscale, 1=red, 2=blue, 3=green).
            Second element of list is the optional nuclear channel (0=none, 1=red, 2=blue, 3=green).
            For instance, to segment grayscale images, input [0,0]. To segment images with cells
            in green and nuclei in blue, input [2,3]. To segment one grayscale image and one
            image with cells in green and nuclei in blue, input [[0,0], [2,3]].

        diameter: float (optional, default 30.)
            if set to None, then diameter is automatically estimated if size model is loaded

        invert: bool (optional, default False)
            invert image pixel intensity before running network

        do_3D: bool (optional, default False)
            set to True to run 3D segmentation on 4D image input

        anisotropy: float (optional, default None)
            for 3D segmentation, optional rescaling factor (e.g. set to 2.0 if Z is sampled half as dense as X or Y)

        net_avg: bool (optional, default True)
            runs the 4 built-in networks and averages them if True, runs one network if False

        augment: bool (optional, default True)
            tiles image with overlapping tiles and flips overlapped regions to augment

        tile: bool (optional, default True)
            tiles image to ensure GPU/CPU memory usage limited (recommended)

        flow_threshold: float (optional, default 0.4)
            flow error threshold (all cells with errors below threshold are kept) (not used for 3D)

        cellprob_threshold: float (optional, default 0.0)
            cell probability threshold (all pixels with prob above threshold kept for masks)

        rescale: float (optional, default None)
            if diameter is set to None, and rescale is not None, then rescale is used instead of diameter for resizing image

        progress: pyqt progress bar (optional, default None)
            to return progress bar status to GUI

        Returns
        -------
        masks: list of 2D arrays, or single 3D array (if do_3D=True)
                labelled image, where 0=no masks; 1,2,...=mask labels

        flows: list of lists 2D arrays, or list of 3D arrays (if do_3D=True)
            flows[k][0] = XY flow in HSV 0-255
            flows[k][1] = flows at each pixel
            flows[k][2] = the cell probability centered at 0.0

        styles: list of 1D arrays of length 64, or single 1D array (if do_3D=True)
            style vector summarizing each image, also used to estimate size of objects in image

        diams: list of diameters, or float (if do_3D=True)

        """

        if not isinstance(x,list):
            nolist = True
            x = [x]
        else:
            nolist = False

        tic0 = time.time()
        if do_3D:
            for i in range(len(x)):
                if x[i].ndim<3:
                    raise ValueError('ERROR: cannot process 2D images in 3D mode') 
                elif x[i].ndim<4:
                    x[i] = x[i][...,np.newaxis]
                if x[i].shape[1]<4:
                    x[i] = np.transpose(x[i], (0,2,3,1))
            print('multi-stack tiff read in as having %d planes %d channels'%
                    (x[0].shape[0], x[0].shape[-1]))

        nimg = len(x)
        print('processing %d image(s)'%nimg)
        # make rescale into length of x
        if diameter is not None and diameter!=0:
            if not isinstance(diameter, list) or len(diameter)==1 or len(diameter)<nimg:
                diams = diameter * np.ones(nimg, np.float32)
            else:
                diams = diameter
            rescale = self.diam_mean / diams.copy() 
        else:
            if rescale is not None and (not isinstance(rescale, list) or len(rescale)==1):
                rescale = rescale * np.ones(nimg, np.float32)
            if self.pretrained_size is not None and rescale is None and not do_3D:
                tic = time.time()
                diams, _ = self.sz.eval(x, channels=channels, invert=invert, batch_size=self.batch_size, augment=augment, tile=tile)
                rescale = self.diam_mean / diams.copy()
                print('estimated cell diameters for %d image(s) in %0.2f sec'%(nimg, time.time()-tic))
            else:
                if rescale is None:
                    if do_3D:
                        rescale = np.ones(1)
                    else:
                        rescale = np.ones(nimg, np.float32)
                diams = self.diam_mean / rescale.copy() 

        tic = time.time()
        masks, flows, styles = self.cp.eval(x, invert=invert, rescale=rescale, anisotropy=anisotropy, 
                                            channels=channels, augment=augment, tile=tile, do_3D=do_3D, 
                                            net_avg=net_avg, progress=progress,
                                            flow_threshold=flow_threshold, cellprob_threshold=cellprob_threshold)
        print('estimated masks for %d image(s) in %0.2f sec'%(nimg, time.time()-tic))
        print('>>>> TOTAL TIME %0.2f sec'%(time.time()-tic0))
        
        if nolist:
            masks, flows, styles, diams = masks[0], flows[0], styles[0], diams[0]
        
        return masks, flows, styles, diams

class CellposeModel():
    """

    Parameters
    -------------------

    gpu: bool (optional, default False)
        whether or not to save model to GPU, will check if GPU available

    pretrained_model: str or list of strings (optional, default False)
        path to pretrained cellpose model(s), if False, no model loaded;
        if None, built-in 'cyto' model loaded

    net_avg: bool (optional, default True)
        loads the 4 built-in networks and averages them if True, loads one network if False

    batch_size: int (optional, default 8)
        number of 224x224 patches to run simultaneously on the GPU
        (can make smaller or bigger depending on GPU memory usage)

    diam_mean: float (optional, default 27.)
        mean 'diameter', 27. is built in value for 'cyto' model

    device: mxnet device (optional, default None)
        where model is saved (mx.gpu() or mx.cpu()), overrides gpu input,
        recommended if you want to use a specific GPU (e.g. mx.gpu(4))

    """

    def __init__(self, gpu=False, pretrained_model=False, batch_size=8,
                    diam_mean=30., net_avg=True, device=None, unet=False):
        super(CellposeModel, self).__init__()

        if device is not None:
            self.device = device
        elif gpu and utils.use_gpu():
            self.device = mx.gpu()
            print('>>>> using GPU')
        else:
            self.device = mx.cpu()
            print('>>>> using CPU')

        self.unet = unet
        if unet:
            nout = 1
        else:
            nout = 3

        self.pretrained_model = pretrained_model
        self.batch_size=batch_size
        self.diam_mean = diam_mean

        nbase = [32,64,128,256]
        self.net = resnet_style.CPnet(nbase, nout=nout)
        self.net.hybridize(static_alloc=True, static_shape=True)
        self.net.initialize(ctx = self.device)#, grad_req='null')

        model_dir = pathlib.Path.home().joinpath('.cellpose', 'models')

        if pretrained_model is not None and isinstance(pretrained_model, str):
            self.net.load_parameters(pretrained_model)
        elif pretrained_model is None and not unet:
            if net_avg:
                pretrained_model = [os.fspath(model_dir.joinpath('cyto_%d'%j)) for j in range(4)]
                if not os.path.isfile(pretrained_model[0]):
                    download_model_weights()
            else:
                pretrained_model = os.fspath(model_dir.joinpath('cyto_0'))
                if not os.path.isfile(pretrained_model):
                    download_model_weights()
                self.net.load_parameters(pretrained_model)
            self.diam_mean = 30.
            self.pretrained_model = pretrained_model

    def eval(self, x, channels=None, invert=False, rescale=None, do_3D=False, anisotropy=None, net_avg=True, augment=True,
             tile=True, flow_threshold=0.4, cellprob_threshold=0.0, compute_masks=True, progress=None):
        """
            segment list of images x, or 4D array - Z x nchan x Y x X

            Parameters
            ----------
            x: list or array of images
                can be list of 2D/3D images, or array of 2D/3D images, or 4D image array

            channels: list (optional, default None)
                list of channels, either of length 2 or of length number of images by 2.
                First element of list is the channel to segment (0=grayscale, 1=red, 2=blue, 3=green).
                Second element of list is the optional nuclear channel (0=none, 1=red, 2=blue, 3=green).
                For instance, to segment grayscale images, input [0,0]. To segment images with cells
                in green and nuclei in blue, input [2,3]. To segment one grayscale image and one
                image with cells in green and nuclei in blue, input [[0,0], [2,3]].

            invert: bool (optional, default False)
                invert image pixel intensity before running network

            rescale: float (optional, default None)
                resize factor for each image, if None, set to 1.0

            do_3D: bool (optional, default False)
                set to True to run 3D segmentation on 4D image input

            anisotropy: float (optional, default None)
                for 3D segmentation, optional rescaling factor (e.g. set to 2.0 if Z is sampled half as dense as X or Y)

            net_avg: bool (optional, default True)
                runs the 4 built-in networks and averages them if True, runs one network if False

            augment: bool (optional, default True)
                tiles image with overlapping tiles and flips overlapped regions to augment

            tile: bool (optional, default True)
                tiles image to ensure GPU/CPU memory usage limited (recommended)

            flow_threshold: float (optional, default 0.4)
                flow error threshold (all cells with errors below threshold are kept) (not used for 3D)

            cellprob_threshold: float (optional, default 0.0)
                cell probability threshold (all pixels with prob above threshold kept for masks)

            compute_masks: bool (optional, default True)
                Whether or not to compute dynamics and return masks.
                This is set to False when retrieving the styles for the size model.

            progress: pyqt progress bar (optional, default None)
                to return progress bar status to GUI

            Returns
            -------
            masks: list of 2D arrays, or single 3D array (if do_3D=True)
                labelled image, where 0=no masks; 1,2,...=mask labels

            flows: list of lists 2D arrays, or list of 3D arrays (if do_3D=True)
                flows[k][0] = XY flow in HSV 0-255
                flows[k][1] = flows at each pixel
                flows[k][2] = the cell probability centered at 0.0

            styles: list of 1D arrays of length 64, or single 1D array (if do_3D=True)
                style vector summarizing each image, also used to estimate size of objects in image

        """
        nimg = len(x)
        if channels is not None:
            if len(channels)==2:
                if not isinstance(channels[0], list):
                    channels = [channels for i in range(nimg)]
            x = [transforms.reshape(x[i], channels=channels[i], invert=invert) for i in range(nimg)]
        elif do_3D:
            for i in range(len(x)):
                if x[i].ndim<3:
                    raise ValueError('ERROR: cannot process 2D images in 3D mode') 
                elif x[i].ndim<4:
                    x[i] = x[i][...,np.newaxis]
                if x[i].shape[1]<4:
                    x[i] = np.transpose(x[i], (1,0,2,3))
                elif x[i].shape[0]<4:
                    x[i] = np.transpose(x[i], (1,2,3,0))
                # put channels first
                if x[i].shape[0]>2:
                    print('WARNING: more than 2 channels given, use "channels" input for specifying channels - just using first two channels to run processing')
                    x[i] = x[i][:2]
            
        styles = []
        flows = []
        masks = []
        if rescale is None:
            rescale = np.ones(nimg)
        elif isinstance(rescale, float):
            rescale = rescale * np.ones(nimg)
        if nimg > 1:
            iterator = trange(nimg)
        else:
            iterator = range(nimg)

        if isinstance(self.pretrained_model, list) and not net_avg:
            self.net.load_parameters(self.pretrained_model[0])
            self.net.collect_params().grad_req = 'null'

        if not do_3D:
            for i in iterator:
                img = x[i].copy()
                if img.shape[0]<3:
                    img = np.transpose(img, (1,2,0))
                Ly,Lx = img.shape[:2]
                if img.shape[-1]==1:
                    img = np.concatenate((img, 0.*img), axis=-1)
                if isinstance(self.pretrained_model, str) or not net_avg:
                    y, style = self._run_net(img, rsz=rescale[i], augment=augment, tile=tile)
                else:
                    y, style = self._run_many(img, rsz=rescale[i], augment=augment, tile=tile, progress=progress)
                
                if progress is not None:
                    progress.setValue(55)
                styles.append(style)
                if compute_masks:
                    cellprob = y[...,-1]
                    if not self.unet:
                        dP = np.stack((y[...,0], y[...,1]), axis=0)
                        niter = 1 / rescale[i] * 200
                        p = dynamics.follow_flows(-1 * dP  / 5. , niter=niter)
                        if progress is not None:
                            progress.setValue(65)
                        maski = dynamics.get_masks(p, iscell=(cellprob>cellprob_threshold),
                                                   flows=dP, threshold=flow_threshold)
                        if progress is not None:
                            progress.setValue(75)
                        dZ = np.zeros((1,Ly,Lx), np.uint8)
                        dP = np.concatenate((dP, dZ), axis=0)
                        flow = plot.dx_to_circ(dP)
                        flows.append([flow, dP, cellprob, p])
                        maski = dynamics.fill_holes(maski)
                        masks.append(maski)
                else:
                    flows.append([None]*3)
                    masks.append([])
            
        else:
            for i in iterator:
                sstr = ['YX', 'ZY', 'ZX']
                if anisotropy is not None:
                    rescaling = [[rescale[i], rescale[i]],
                                 [rescale[i]*anisotropy, rescale[i]],
                                 [rescale[i]*anisotropy, rescale[i]]]
                else:
                    rescaling = [rescale[i]] * 3
                pm = [(1,2,3,0), (2,1,3,0), (3,1,2,0)]
                ipm = [(0,1,2,3), (0,2,1,3), (0,2,3,1)]
                tic=time.time()
                flowi=[]
                for p in range(3):
                    xsl = np.transpose(x[i].copy(), pm[p])
                    flowi.append(np.zeros(((3,xsl.shape[0],xsl.shape[1],xsl.shape[2])), np.float32))
                    # per image
                    print('\n running %s: %d planes of size (%d, %d) \n\n'%(sstr[p], xsl.shape[0], xsl.shape[1], xsl.shape[2]))
                    if isinstance(self.pretrained_model, str) or not net_avg:
                        y, style = self._run_net(xsl, rescaling[p], augment=augment)
                    else:
                        y, style = self._run_many(xsl, rescaling[p], augment=augment, tile=tile)
                    flowi[p] = np.transpose(y[..., [1,0,2]], (3,0,1,2))
                    flowi[p] = np.transpose(flowi[p], ipm[p])
                    if progress is not None:
                        progress.setValue(25+15*p)
                dX = flowi[0][0] + flowi[1][0]
                dY = flowi[0][1] + flowi[2][0]
                dZ = flowi[1][1] + flowi[2][1]
                cellprob = flowi[0][-1] + flowi[1][-1] + flowi[2][-1]
                dP = np.concatenate((dZ[np.newaxis,...], dY[np.newaxis,...], dX[np.newaxis,...]), axis=0)
                print('flows computed %2.2fs'%(time.time()-tic))
                # mask out values using cellprob to increase speed and reduce memory requirements
                yout = dynamics.follow_flows(-1 * dP * (cellprob > cellprob_threshold) / 5.)
                print('dynamics computed %2.2fs'%(time.time()-tic))
                maski = dynamics.get_masks(yout, iscell=(cellprob>cellprob_threshold))
                maski = dynamics.fill_holes(maski)
                print('masks computed %2.2fs'%(time.time()-tic))
                flow = np.array([plot.dx_to_circ(dP[1:,i]) for i in range(dP.shape[1])])
                flows.append([flow, dP, cellprob, yout])
                masks.append(maski)
                styles.append([])
        return masks, flows, styles

    def _run_many(self, img, rsz=1.0, augment=True, tile=True, progress=None):
        """ loop over networks in pretrained_model and average results

        Parameters
        --------------

        img: float, [Ly x Lx x nchan] or [Lz x Ly x Lx x nchan]

        rsz: float (optional, default 1.0)
            resize coefficient for image

        augment: bool (optional, default True)
            tiles image with overlapping tiles and flips overlapped regions to augment

        tile: bool (optional, default True)
            tiles image to ensure GPU memory usage limited (recommended)

        progress: pyqt progress bar (optional, default None)
                to return progress bar status to GUI

        Returns
        ------------------

        yup: array [3 x Ly x Lx]
            yup is output averaged over networks;
            yup[0] is Y flow; yup[1] is X flow; yup[2] is cell probability

        style: array [64]
            1D array summarizing the style of the image,
            if tiled it is averaged over tiles,
            but not averaged over networks.

        """
        for j in range(len(self.pretrained_model)):
            self.net.load_parameters(self.pretrained_model[j])
            self.net.collect_params().grad_req = 'null'
            yup0, style = self._run_net(img, rsz=rsz, augment=augment, tile=tile)

            if j==0:
                yup = yup0
            else:
                yup += yup0
            if progress is not None:
                progress.setValue(10 + 10*j)
        yup = yup / len(self.pretrained_model)
        return yup, style

    def _run_net(self, imgs, rsz=1.0, augment=True, tile=True, bsize=224):
        """ run network on stack of images at the same time

        (faster if augment is False)

        Parameters
        --------------

        imgs: array [Ly x Lx x nchan] or [Lz x Ly x Lx x nchan]

        rsz: float (optional, default 1.0)
            resize coefficient(s) for image

        augment: bool (optional, default True)
            tiles image with overlapping tiles and flips overlapped regions to augment

        tile: bool (optional, default True)
            tiles image to ensure GPU/CPU memory usage limited (recommended);
            cannot be turned off for 3D segmentation

        bsize: int (optional, default 224)
            size of tiles to use in pixels [bsize x bsize]

        Returns
        ------------------

        y: array [Ly x Lx x 3] or [Lz x Ly x Lx x 3]
            y[...,0] is Y flow; y[...,1] is X flow; y[...,2] is cell probability

        style: array [64]
            1D array summarizing the style of the image,
            if tiled it is averaged over tiles

        """
<<<<<<< HEAD
        
        shape = imgs.shape
        # rescale image for flow computation
        if not isinstance(rsz, list):
            rsz = [rsz, rsz]
        if (np.abs(np.array(rsz) - 1.0) < 0.03).sum() < 2:
            resize=True
            Ly = int(imgs.shape[-3] * rsz[0])
            Lx = int(imgs.shape[-2] * rsz[1])
            imgs = transforms.resize_image(imgs, Ly, Lx)
        else:
            resize=False

        if imgs.ndim==4:  
            # make image Lz x nchan x Ly x Lx for net
            imgs = np.transpose(imgs, (0,3,1,2))  
            detranspose = (0,2,3,1)
        else:
            # make image nchan x Ly x Lx for net
            imgs = np.transpose(imgs, (2,0,1))
            detranspose = (1,2,0)

        # pad image for net so Ly and Lx are divisible by 4
        imgs, ysub, xsub = transforms.pad_image_ND(imgs)
        # slices from padding
        slc = [slice(0, imgs.shape[n]+1) for n in range(imgs.ndim)]
        slc[-2] = slice(ysub[0], ysub[-1]+1)
        slc[-1] = slice(xsub[0], xsub[-1]+1)
        slc = tuple(slc)

        # run network
        if tile or augment or imgs.ndim==4:
            y,style = self._run_tiled(imgs, augment=augment, bsize=bsize)
        else:
            imgs = nd.array(np.expand_dims(imgs, axis=0), ctx=self.device)
            y,style = self.net(imgs)
            y = y[0].asnumpy()
            imgs = imgs.asnumpy()
            style = style.asnumpy()[0]
        style /= (style**2).sum()**0.5

        # slice out padding
        y = y[slc]

        # transpose so channels axis is last again
        y = np.transpose(y, detranspose)
        
        # rescale back to original size
        if resize:
            y = transforms.resize_image(y, shape[-3], shape[-2])
        
        return y, style
    
    def _run_tiled(self, imgi, augment=True, bsize=224):
        """ run network in tiles of size [bsize x bsize]

        First image is split into overlapping tiles of size [bsize x bsize].
        Then 4 versions of each tile are created:
            * original
            * flipped vertically
            * flipped horizontally
            * flipped vertically and horizontally
        The average of the network output over tiles is returned.
=======
        IMG, ysub, xsub, Ly, Lx = transforms.make_tiles(imgi, bsize, augment=True)
        nbatch = self.batch_size
        niter = int(np.ceil(IMG.shape[0]/nbatch))
        y = np.zeros((IMG.shape[0], 3, bsize, bsize))
        for k in range(niter):
            irange = np.arange(nbatch*k, min(IMG.shape[0], nbatch*k+nbatch))
            img = nd.array(IMG[irange], ctx=self.device)
            y0, style = self.net(img)
            y[irange] = y0.asnumpy()
            if k==0:
                styles = style.asnumpy()[0]
            styles += style.asnumpy().sum(axis=0)
        styles /= IMG.shape[0]
        y = transforms.unaugment_tiles(y)
        yf = transforms.average_tiles(y, ysub, xsub, Ly, Lx)
        yf = yf[:,:imgi.shape[1],:imgi.shape[2]]
        styles /= (styles**2).sum()**0.5
        return yf, styles

    def _run_net(self, img, rsz=1.0, tile=True, bsize=224):
        """ run network on image
>>>>>>> bfd992b1

        Parameters
        --------------

        imgi: array [nchan x Ly x Lx] or [Lz x nchan x Ly x Lx]

        augment: bool (optional, default True)
            tiles image with overlapping tiles and flips overlapped regions to augment

        bsize: int (optional, default 224)
            size of tiles to use in pixels [bsize x bsize]

        Returns
        ------------------

        yf: array [3 x Ly x Lx] or [Lz x 3 x Ly x Lx]
            yf is averaged over tiles
            yf[0] is Y flow; yf[1] is X flow; yf[2] is cell probability

        styles: array [64]
            1D array summarizing the style of the image, averaged over tiles

        """

        if imgi.ndim==4:
            Lz, nchan = imgi.shape[:2]
            IMG, ysub, xsub, Ly, Lx = transforms.make_tiles(imgi[0], bsize=bsize, augment=augment)
            ny, nx, nchan = IMG.shape[:3]
            yf = np.zeros((Lz, 3, imgi.shape[2], imgi.shape[3]), np.float32)
            styles = []
            if ny*nx > self.batch_size:
                ziterator = trange(Lz)
                for i in ziterator:
                    yfi, stylei = self._run_tiled(imgi[i], augment=augment, bsize=bsize)
                    yf[i] = yfi
                    styles.append(stylei)
            else:
                # run multiple slices at the same time
                ntiles = ny*nx
                nimgs = max(2, int(np.round(self.batch_size / ntiles)))
                niter = int(np.ceil(Lz/nimgs))
                ziterator = trange(niter)
                for k in ziterator:
                    IMGa = np.zeros((ntiles*nimgs, nchan, bsize, bsize), np.float32)
                    for i in range(min(Lz-k*nimgs, nimgs)):
                        IMG, ysub, xsub, Ly, Lx = transforms.make_tiles(imgi[k*nimgs+i], bsize=bsize, augment=augment)
                        IMGa[i*ntiles:(i+1)*ntiles] = np.reshape(IMG, (ny*nx, nchan, bsize, bsize))
                    img = nd.array(IMGa, ctx=self.device)
                    y0, style = self.net(img)
                    ya = y0.asnumpy()
                    stylea = style.asnumpy()
                    for i in range(min(Lz-k*nimgs, nimgs)):
                        y = ya[i*ntiles:(i+1)*ntiles]
                        if augment:
                            y = np.reshape(y, (ny, nx, 3, bsize, bsize))
                            y = transforms.unaugment_tiles(y)
                            y = np.reshape(y, (-1, 3, bsize, bsize))
                        yfi = transforms.average_tiles(y, ysub, xsub, Ly, Lx)
                        yfi = yfi[:,:imgi.shape[2],:imgi.shape[3]]
                        yf[k*nimgs+i] = yfi
                        stylei = stylea[i*ntiles:(i+1)*ntiles].sum(axis=0)
                        stylei /= (stylei**2).sum()**0.5
                        styles.append(stylei)
                del IMGa 
                gc.collect()
            return yf, np.array(styles)
        else:
            IMG, ysub, xsub, Ly, Lx = transforms.make_tiles(imgi, bsize=bsize, augment=augment)
            ny, nx, nchan = IMG.shape[:3]
            IMG = np.reshape(IMG, (ny*nx, nchan, bsize, bsize))
            nbatch = self.batch_size
            niter = int(np.ceil(IMG.shape[0]/nbatch))
            y = np.zeros((IMG.shape[0], 3, bsize, bsize))
            for k in range(niter):
                irange = np.arange(nbatch*k, min(IMG.shape[0], nbatch*k+nbatch))
                img = nd.array(IMG[irange], ctx=self.device)
                y0, style = self.net(img)
                y[irange] = y0.asnumpy()
                if k==0:
                    styles = style.asnumpy()[0]
                styles += style.asnumpy().sum(axis=0)
            
            styles /= IMG.shape[0]
            if augment:
                y = np.reshape(y, (ny, nx, 3, bsize, bsize))
                y = transforms.unaugment_tiles(y)
                y = np.reshape(y, (-1, 3, bsize, bsize))
            yf = transforms.average_tiles(y, ysub, xsub, Ly, Lx)
            yf = yf[:,:imgi.shape[1],:imgi.shape[2]]
            styles /= (styles**2).sum()**0.5
            
            del IMG
            gc.collect()
            return yf, styles

    def train(self, train_data, train_labels, test_data=None, test_labels=None, channels=None,
              pretrained_model=None, save_path=None, save_every=100,
              learning_rate=0.2, n_epochs=500, weight_decay=0.00001, batch_size=8, rescale=True):

        d = datetime.datetime.now()
        self.learning_rate = learning_rate
        self.n_epochs = n_epochs
        self.batch_size = batch_size
        self.learning_rate = learning_rate
        self.weight_decay = weight_decay
        self.momentum = 0.9

        nimg = len(train_data)

        # check that arrays are correct size
        if nimg != len(train_labels):
            raise ValueError('train data and labels not same length')
            return
        if train_labels[0].ndim < 2 or train_data[0].ndim < 2:
            raise ValueError('training data or labels are not at least two-dimensional')
            return

        # check if test_data correct length
        if not (test_data is not None and test_labels is not None and
                len(test_data) > 0 and len(test_data)==len(test_labels)):
            test_data = None

        # make data correct shape and normalize it so that 0 and 1 are 1st and 99th percentile of data
        train_data, test_data, run_test = transforms.reshape_data(train_data, test_data=test_data, channels=channels)
        if train_data is None:
            raise ValueError('training data do not all have the same number of channels')
            return
        nchan = train_data[0].shape[0]

        if not run_test:
            print('NOTE: test data not provided OR labels incorrect OR not same number of channels as train data')

        # check if train_labels have flows
        if not self.unet:
            train_flows = dynamics.labels_to_flows(train_labels)
            if run_test:
                test_flows = dynamics.labels_to_flows(test_labels)
        else:
            train_flows = list(map(np.uint16, train_labels))
            test_flows = list(map(np.uint16, test_labels))

        # compute average cell diameter
        if rescale:
            diam_train = np.array([utils.diameters(train_labels[k])[0] for k in range(len(train_labels))])
            diam_train[diam_train<5] = 5.
            if run_test:
                diam_test = np.array([utils.diameters(test_labels[k])[0] for k in range(len(test_labels))])
                diam_test[diam_test<5] = 5.
            scale_range = 0.5
        else:
            scale_range = 1.0

        print('>>>> training network with %d channel input <<<<'%nchan)
        print('>>>> saving every %d epochs'%save_every)
        print('>>>> median diameter = %d'%self.diam_mean)
        print('>>>> LR: %0.5f, batch_size: %d, weight_decay: %0.5f'%(self.learning_rate, self.batch_size, self.weight_decay))
        print('>>>> ntrain = %d'%nimg)
        if run_test:
            print('>>>> ntest = %d'%len(test_data))
        print(train_data[0].shape)

        criterion  = gluon.loss.L2Loss()
        criterion2 = gluon.loss.SigmoidBinaryCrossEntropyLoss()
        trainer = gluon.Trainer(self.net.collect_params(), 'sgd',{'learning_rate': self.learning_rate,
                                'momentum': self.momentum, 'wd': self.weight_decay})

        eta = np.linspace(0, self.learning_rate, 10)
        tic = time.time()

        lavg, nsum = 0, 0

        if save_path is not None:
            _, file_label = os.path.split(save_path)
            file_path = os.path.join(save_path, 'models/')

            if not os.path.exists(file_path):
                os.makedirs(file_path)
        else:
            print('WARNING: no save_path given, model not saving')

        ksave = 0
        rsc = 1.0

        for iepoch in range(self.n_epochs):
            np.random.seed(iepoch)
            rperm = np.random.permutation(nimg)
            if iepoch<len(eta):
                LR = eta[iepoch]
                trainer.set_learning_rate(LR)
            for ibatch in range(0,nimg,batch_size):
                if rescale:
                    rsc = diam_train[rperm[ibatch:ibatch+batch_size]] / self.diam_mean
                else:
                    rsc = np.ones(len(rperm[ibatch:ibatch+batch_size]), np.float32)

                imgi, lbl, _ = transforms.random_rotate_and_resize(
                                        [train_data[i] for i in rperm[ibatch:ibatch+batch_size]],
                                        Y=[train_flows[i] for i in rperm[ibatch:ibatch+batch_size]],
                                        rescale=rsc, scale_range=scale_range)
                X    = nd.array(imgi, ctx=self.device)
                if not self.unet:
                    veci = 5. * nd.array(lbl[:,1:], ctx=self.device)
                lbl  = nd.array(lbl[:,0]>.5, ctx=self.device)
                with mx.autograd.record():
                    y, style = self.net(X)
                    if self.unet:
                        loss = criterion2(y[:,-1] , lbl)
                    else:
                        loss = criterion(y[:,:-1] , veci) + criterion2(y[:,-1] , lbl)

                loss.backward()
                train_loss = nd.sum(loss).asscalar()
                lavg += train_loss
                nsum+=len(loss)
                if iepoch>0:
                    trainer.step(batch_size)
            if iepoch>self.n_epochs-100 and iepoch%10==1:
                LR = LR/2
                trainer.set_learning_rate(LR)

            if iepoch%10==0 or iepoch<10:
                lavg = lavg / nsum
                if run_test:
                    lavgt = 0
                    nsum = 0
                    np.random.seed(42)
                    rperm = np.arange(0, len(test_data), 1, int)
                    for ibatch in range(0,len(test_data),batch_size):
                        if rescale:
                            rsc = diam_test[rperm[ibatch:ibatch+batch_size]] / self.diam_mean
                        else:
                            rsc = np.ones(len(rperm[ibatch:ibatch+batch_size]), np.float32)
                        imgi, lbl, _ = transforms.random_rotate_and_resize(
                                            [test_data[i] for i in rperm[ibatch:ibatch+batch_size]],
                                            Y=[test_flows[i] for i in rperm[ibatch:ibatch+batch_size]],
                                            scale_range=0., rescale=rsc)
                        X    = nd.array(imgi, ctx=self.device)
                        if not self.unet:
                            veci = 5. * nd.array(lbl[:,1:], ctx=self.device)
                        lbl  = nd.array(lbl[:,0]>.5, ctx=self.device)
                        y, style = self.net(X)
                        if self.unet:
                            loss = criterion2(y[:,-1] , lbl)
                        else:
                            loss = criterion(y[:,:-1] , veci) + criterion2(y[:,-1] , lbl)
                        lavgt += nd.sum(loss).asscalar()
                        nsum+=len(loss)
                    print('Epoch %d, Time %4.1fs, Loss %2.4f, Loss Test %2.4f, LR %2.4f'%
                            (iepoch, time.time()-tic, lavg, lavgt/nsum, LR))
                else:
                    print('Epoch %d, Time %4.1fs, Loss %2.4f, LR %2.4f'%
                            (iepoch, time.time()-tic, lavg, LR))
                lavg, nsum = 0, 0

            if save_path is not None:
                if iepoch==self.n_epochs-1 or iepoch%save_every==1:
                    # save model at the end
                    file = 'cellpose_{}_{}_{}'.format(self.unet, file_label, d.strftime("%Y_%m_%d_%H_%M_%S.%f"))
                    ksave += 1
                    print('saving network parameters')
                    self.net.save_parameters(os.path.join(file_path, file))

class SizeModel():
    """ linear regression model for determining the size of objects in image
        used to rescale before input to CellposeModel
        uses styles from CellposeModel

        Parameters
        -------------------

        cp_model: CellposeModel
            cellpose model from which to get styles

        device: mxnet device (optional, default mx.cpu())
            where cellpose model is saved (mx.gpu() or mx.cpu())

        pretrained_size: str
            path to pretrained size model

    """
    def __init__(self, cp_model, device=mx.cpu(), pretrained_size=None, **kwargs):
        super(SizeModel, self).__init__(**kwargs)

        self.device = device
        self.pretrained_size = pretrained_size
        self.cp = cp_model
        self.diam_mean = self.cp.diam_mean
        if pretrained_size is not None:
            self.params = np.load(self.pretrained_size, allow_pickle=True).item()
            self.diam_mean = self.params['diam_mean']

    def eval(self, x=None, style=None, channels=None, invert=False, augment=True, tile=True,
                batch_size=8, progress=None):
        """ use images x to produce style or use style input to predict size of objects in image

        Object size estimation is done in two steps:
        1. use a linear regression model to predict size from style in image
        2. resize image to predicted size and run CellposeModel to get output masks.
            Take the median object size of the predicted masks as the final predicted size.

        Parameters
        -------------------

        cp_model: CellposeModel
            cellpose model from which to get styles
        device: mxnet device (optional, default mx.cpu())
            where cellpose model is saved (mx.gpu() or mx.cpu())
        pretrained_size: str
            path to pretrained size model

        """
        if style is None and x is None:
            print('Error: no image or features given')
            return

        nimg = len(x)
        if channels is not None:
            if len(channels)==2:
                if not isinstance(channels[0], list):
                    channels = [channels for i in range(nimg)]
            x = [transforms.reshape(x[i], channels=channels[i], invert=invert) for i in range(nimg)]
        diam_style = np.zeros(nimg, np.float32)
        if progress is not None:
            progress.setValue(10)
        
        if style is None:
            if nimg>1:
                iterator = trange(nimg)
            else:
                iterator = range(nimg)
            for i in iterator:
                img = x[i]
                style = self.cp.eval([img], net_avg=False, augment=augment, tile=tile, compute_masks=False)[-1]
                if progress is not None:
                    progress.setValue(30)
                diam_style[i] = self._size_estimation(style)
            if progress is not None:
                progress.setValue(50)
        else:
            for i in range(len(style)):
                diam_style[i] = self._size_estimation(style[i])
        diam_style[diam_style==0] = self.diam_mean
        diam_style[np.isnan(diam_style)] = self.diam_mean
        masks = self.cp.eval(x, rescale=self.diam_mean/diam_style, net_avg=False, augment=augment, tile=tile)[0]
        diam = np.array([utils.diameters(masks[i])[0] for i in range(nimg)])
        diam[diam==0] = self.diam_mean
        diam[np.isnan(diam)] = self.diam_mean
        if progress is not None:
            progress.setValue(100)
        return diam, diam_style

    def _size_estimation(self, style):
        """ linear regression from style to size 
        
            sizes were estimated using "diameters" from square estimates not circles; 
            therefore a conversion factor is included (to be removed)
        
        """
        szest = np.exp(self.params['A'] @ (style - self.params['smean']).T +
                        np.log(self.diam_mean * (np.pi**0.5)/2) + self.params['ymean'])
        szest = np.maximum(5., szest / ((np.pi**0.5)/2))
        return szest

urls = ['http://www.cellpose.org/models/cyto_0',
        'http://www.cellpose.org/models/cyto_1',
        'http://www.cellpose.org/models/cyto_2',
        'http://www.cellpose.org/models/cyto_3',
        'http://www.cellpose.org/models/size_cyto_0.npy',
        'http://www.cellpose.org/models/nuclei_0',
        'http://www.cellpose.org/models/nuclei_1',
        'http://www.cellpose.org/models/nuclei_2',
        'http://www.cellpose.org/models/nuclei_3',
        'http://www.cellpose.org/models/size_nuclei_0.npy']


def download_model_weights(urls=urls):
    # cellpose directory
    cp_dir = pathlib.Path.home().joinpath('.cellpose')
    cp_dir.mkdir(exist_ok=True)
    model_dir = cp_dir.joinpath('models')
    model_dir.mkdir(exist_ok=True)

    for url in urls:
        parts = urlparse(url)
        filename = os.path.basename(parts.path)
        cached_file = os.path.join(model_dir, filename)
        if not os.path.exists(cached_file):
            sys.stderr.write('Downloading: "{}" to {}\n'.format(url, cached_file))
            utils.download_url_to_file(url, cached_file, progress=True)<|MERGE_RESOLUTION|>--- conflicted
+++ resolved
@@ -536,9 +536,7 @@
             1D array summarizing the style of the image,
             if tiled it is averaged over tiles
 
-        """
-<<<<<<< HEAD
-        
+        """   
         shape = imgs.shape
         # rescale image for flow computation
         if not isinstance(rsz, list):
@@ -601,29 +599,6 @@
             * flipped horizontally
             * flipped vertically and horizontally
         The average of the network output over tiles is returned.
-=======
-        IMG, ysub, xsub, Ly, Lx = transforms.make_tiles(imgi, bsize, augment=True)
-        nbatch = self.batch_size
-        niter = int(np.ceil(IMG.shape[0]/nbatch))
-        y = np.zeros((IMG.shape[0], 3, bsize, bsize))
-        for k in range(niter):
-            irange = np.arange(nbatch*k, min(IMG.shape[0], nbatch*k+nbatch))
-            img = nd.array(IMG[irange], ctx=self.device)
-            y0, style = self.net(img)
-            y[irange] = y0.asnumpy()
-            if k==0:
-                styles = style.asnumpy()[0]
-            styles += style.asnumpy().sum(axis=0)
-        styles /= IMG.shape[0]
-        y = transforms.unaugment_tiles(y)
-        yf = transforms.average_tiles(y, ysub, xsub, Ly, Lx)
-        yf = yf[:,:imgi.shape[1],:imgi.shape[2]]
-        styles /= (styles**2).sum()**0.5
-        return yf, styles
-
-    def _run_net(self, img, rsz=1.0, tile=True, bsize=224):
-        """ run network on image
->>>>>>> bfd992b1
 
         Parameters
         --------------
@@ -687,8 +662,6 @@
                         stylei = stylea[i*ntiles:(i+1)*ntiles].sum(axis=0)
                         stylei /= (stylei**2).sum()**0.5
                         styles.append(stylei)
-                del IMGa 
-                gc.collect()
             return yf, np.array(styles)
         else:
             IMG, ysub, xsub, Ly, Lx = transforms.make_tiles(imgi, bsize=bsize, augment=augment)
@@ -714,9 +687,6 @@
             yf = transforms.average_tiles(y, ysub, xsub, Ly, Lx)
             yf = yf[:,:imgi.shape[1],:imgi.shape[2]]
             styles /= (styles**2).sum()**0.5
-            
-            del IMG
-            gc.collect()
             return yf, styles
 
     def train(self, train_data, train_labels, test_data=None, test_labels=None, channels=None,
