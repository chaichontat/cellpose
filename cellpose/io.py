--- conflicted
+++ resolved
@@ -7,18 +7,6 @@
 from tqdm import tqdm
 from pathlib import Path
 
-<<<<<<< HEAD
-try:
-    from omnipose.utils import format_labels
-    import ncolor, edt
-    OMNI_INSTALLED = True
-except:
-    OMNI_INSTALLED = False
-
-from . import utils, plot, transforms
-
-=======
->>>>>>> 249325e4
 try:
     from PyQt5 import QtGui, QtCore, Qt, QtWidgets
     GUI = True
@@ -101,7 +89,7 @@
                     img[i] = page.asarray()
                 img = img.reshape(full_shape)            
         return img
-    else:
+    elif ext != '.npy':
         try:
             img = cv2.imread(filename, -1)#cv2.LOAD_IMAGE_ANYDEPTH)
             if img.ndim > 2:
@@ -110,6 +98,15 @@
         except Exception as e:
             io_logger.critical('ERROR: could not read file, %s'%e)
             return None
+    else:
+        try:
+            dat = np.load(filename, allow_pickle=True).item()
+            masks = dat['masks']
+            return masks
+        except Exception as e:
+            io_logger.critical('ERROR: could not read masks from file, %s'%e)
+            return None
+
 
 def imsave(filename, arr):
     ext = os.path.splitext(filename)[-1]
@@ -123,7 +120,7 @@
 
 def get_image_files(folder, mask_filter, imf=None, look_one_level_down=False):
     """ find all images in a folder and if look_one_level_down all subfolders """
-    mask_filters = ['_cp_masks', '_cp_output', '_flows', mask_filter]
+    mask_filters = ['_cp_masks', '_cp_output', '_flows', '_masks', mask_filter]
     image_names = []
     if imf is None:
         imf = ''
@@ -143,7 +140,7 @@
     imn = []
     for im in image_names:
         imfile = os.path.splitext(im)[0]
-        igood = all([(len(imfile) > len(mask_filter) and imfile[-len(mask_filter):] != mask_filter) or len(imfile) < len(mask_filter) 
+        igood = all([(len(imfile) > len(mask_filter) and imfile[-len(mask_filter):] != mask_filter) or len(imfile) <= len(mask_filter) 
                         for mask_filter in mask_filters])
         if len(imf)>0:
             igood &= imfile[-len(imf):]==imf
@@ -175,6 +172,10 @@
         flow_names = None
     
     # check for masks
+    if mask_filter =='_seg.npy':
+        label_names = [label_names[n] + mask_filter for n in range(nimg)]
+        return label_names, None
+
     if os.path.exists(label_names[0] + mask_filter + '.tif'):
         label_names = [label_names[n] + mask_filter + '.tif' for n in range(nimg)]
     elif os.path.exists(label_names[0] + mask_filter + '.tiff'):
@@ -192,41 +193,42 @@
     return label_names, flow_names
 
 
-def load_train_test_data(train_dir, test_dir=None, image_filter=None, mask_filter='_masks', unet=False, look_one_level_down=True):
-    image_names = get_image_files(train_dir, mask_filter, image_filter, look_one_level_down)
+def load_images_labels(tdir, mask_filter='_masks', image_filter=None, look_one_level_down=False, unet=False):
+    image_names = get_image_files(tdir, mask_filter, image_filter, look_one_level_down)
     nimg = len(image_names)
-    images = [imread(image_names[n]) for n in range(nimg)]
 
     # training data
     label_names, flow_names = get_label_files(image_names, mask_filter, imf=image_filter)
-    nimg = len(image_names)
-    labels = [imread(label_names[n]) for n in range(nimg)]
-    if not unet:
-        if flow_names is not None and not unet:
-            for n in range(nimg):
-                flows = imread(flow_names[n])
-                if flows.shape[0]<4:
-                    labels[n] = np.concatenate((labels[n][np.newaxis,:,:], flows), axis=0) 
-                else:
-                    labels[n] = flows
-                
+    
+    images = []
+    labels = []
+    k = 0
+    for n in range(nimg):
+        if os.path.isfile(label_names[n]):
+            image = imread(image_names[n])
+            label = imread(label_names[n])
+            if not unet:
+                if flow_names is not None and not unet:
+                    flow = imread(flow_names[n])
+                    if flow.shape[0]<4:
+                        label = np.concatenate((label[np.newaxis,:,:], flow), axis=0) 
+                    else:
+                        label = flow
+            images.append(image)
+            labels.append(label)
+            k+=1
+    io_logger.info(f'{k} / {nimg} images in {tdir} folder have labels')
+    return images, labels, image_names
+
+def load_train_test_data(train_dir, test_dir=None, image_filter=None, mask_filter='_masks', unet=False, look_one_level_down=False):
+    images, labels, image_names = load_images_labels(train_dir, mask_filter, image_filter, look_one_level_down, unet)
+                    
     # testing data
-    test_images, test_labels, image_names_test = None, None, None
+    test_images, test_labels, test_image_names = None, None, None
     if test_dir is not None:
-        image_names_test = get_image_files(test_dir, mask_filter, image_filter, look_one_level_down)
-        label_names_test, flow_names_test = get_label_files(image_names_test, mask_filter, imf=image_filter)
-        nimg = len(image_names_test)
-        test_images = [imread(image_names_test[n]) for n in range(nimg)]
-        test_labels = [imread(label_names_test[n]) for n in range(nimg)]
-        if not unet:
-            if flow_names_test is not None and not unet:
-                for n in range(nimg):
-                    flows = imread(flow_names_test[n])
-                    if flows.shape[0]<4:
-                        test_labels[n] = np.concatenate((test_labels[n][np.newaxis,:,:], flows), axis=0) 
-                    else:
-                        test_labels[n] = flows
-    return images, labels, image_names, test_images, test_labels, image_names_test
+        test_images, test_labels, test_image_names = load_images_labels(test_dir, mask_filter, image_filter, look_one_level_down, unet)
+
+    return images, labels, image_names, test_images, test_labels, test_image_names
 
 
 
