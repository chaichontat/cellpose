--- conflicted
+++ resolved
@@ -526,7 +526,7 @@
         self.additional_seg_settings_qcollapsible.setContent(self.segmentation_settings)
         self.segBoxG.addWidget(self.additional_seg_settings_qcollapsible, widget_row, 0, 1, 9)
 
-        # connect edits to image processing steps: 
+        # connect edits to image processing steps:
         self.segmentation_settings.diameter_box.editingFinished.connect(self.update_scale)
         self.segmentation_settings.flow_threshold_box.returnPressed.connect(self.compute_cprob)
         self.segmentation_settings.cellprob_threshold_box.returnPressed.connect(self.compute_cprob)
@@ -573,23 +573,20 @@
         self.filterBox.setLayout(self.filterBox_grid_layout)
         self.l0.addWidget(self.filterBox, b, 0, 1, 9)
 
-<<<<<<< HEAD
         b0 = 0
 
         # DENOISING
         self.DenoiseButtons = []
-=======
         widget_row = 0
-        
+
         # Filtering
         self.FilterButtons = []
->>>>>>> e3879a1c
         nett = [
             "clear restore/filter",
             "filter image (settings below)",
         ]
-        self.filter_text = ["none", 
-                             "filter", 
+        self.filter_text = ["none",
+                             "filter",
                              ]
         self.restore = None
         self.ratio = 1.
@@ -1026,7 +1023,7 @@
         self.NZ, self.Ly, self.Lx = 1, 256, 256
         self.saturation = self.saturation if hasattr(self, 'saturation') else []
 
-        # only adjust the saturation if auto-adjust is on: 
+        # only adjust the saturation if auto-adjust is on:
         if self.autobtn.isChecked():
             for r in range(3):
                 self.saturation.append([[0, 255] for n in range(self.NZ)])
@@ -1731,7 +1728,7 @@
         normalize_params = {**normalize_default, **normalize_params}
 
         return normalize_params
-    
+
     def compute_saturation_if_checked(self):
         if self.autobtn.isChecked():
             self.compute_saturation()
@@ -1883,16 +1880,12 @@
         model_type = models.MODEL_NAMES[self.training_params["model_index"]]
         self.logger.info(f"training new model starting at model {model_type}")
         self.current_model = model_type
-<<<<<<< HEAD
         self.channels = self.training_params["channels"]
 
         self.logger.info(
             f"training with chan = {self.ChannelChoose[0].currentText()}, chan2 = {self.ChannelChoose[1].currentText()}"
         )
 
-=======
-        
->>>>>>> e3879a1c
         self.model = models.CellposeModel(gpu=self.useGPU.isChecked(),
                                           model_type=model_type)
         save_path = os.path.dirname(self.filename)
@@ -1935,24 +1928,24 @@
             self.logger.info(
                     "computing masks with cell prob=%0.3f, flow error threshold=%0.3f" %
                     (cellprob_threshold, flow_threshold))
-            
+
             try:
                 dP = self.flows[2].squeeze()
                 cellprob = self.flows[3].squeeze()
             except IndexError:
                 self.logger.error("Flows don't exist, try running model again.")
                 return
-            
+
             maski = dynamics.resize_and_compute_masks(
                 dP=dP,
                 cellprob=cellprob,
                 niter=niter,
                 do_3D=self.load_3D,
                 min_size=min_size,
-                # max_size_fraction=min_size_fraction, # Leave as default 
-                cellprob_threshold=cellprob_threshold, 
+                # max_size_fraction=min_size_fraction, # Leave as default
+                cellprob_threshold=cellprob_threshold,
                 flow_threshold=flow_threshold)
-            
+
             self.masksOn = True
             if not self.OCheckBox.isChecked():
                 self.MCheckBox.setChecked(True)
@@ -1981,30 +1974,26 @@
                 self.flow3D_smooth, float) else self.flow3D_smooth
             min_size = int(self.min_size.text()) if not isinstance(
                 self.min_size, int) else self.min_size
-<<<<<<< HEAD
             resample = self.resample.isChecked() if not isinstance(
                 self.resample, bool) else self.resample
 
-=======
-            
->>>>>>> e3879a1c
             do_3D = False if stitch_threshold > 0. else do_3D
 
             if self.restore == "filter":
                 data = self.stack_filtered.copy().squeeze()
             else:
                 data = self.stack.copy().squeeze()
-            
+
             flow_threshold = self.segmentation_settings.flow_threshold
             cellprob_threshold = self.segmentation_settings.cellprob_threshold
             diameter = self.segmentation_settings.diameter
             niter = self.segmentation_settings.niter
-            
+
             normalize_params = self.get_normalize_params()
             print(normalize_params)
             try:
                 masks, flows = self.model.eval(
-                    data, 
+                    data,
                     diameter=diameter,
                     cellprob_threshold=cellprob_threshold,
                     flow_threshold=flow_threshold, do_3D=do_3D, niter=niter,
@@ -2046,7 +2035,6 @@
                 else:
                     self.flows = flows_new
             else:
-<<<<<<< HEAD
                 if not resample:
                     self.flows = []
                     Lz, Ly, Lx = self.NZ, self.Ly, self.Lx
@@ -2066,24 +2054,6 @@
                         self.flows.append(flow0)
                 else:
                     self.flows = flows_new
-=======
-                self.flows = []
-                Lz, Ly, Lx = self.NZ, self.Ly, self.Lx
-                Lz0, Ly0, Lx0 = flows_new[0].shape[:3]
-                print("GUI_INFO: resizing flows to original image size")
-                for j in range(len(flows_new)):
-                    flow0 = flows_new[j]
-                    if Ly0 != Ly:
-                        flow0 = resize_image(flow0, Ly=Ly, Lx=Lx,
-                                            no_channels=flow0.ndim==3, 
-                                            interpolation=cv2.INTER_NEAREST)
-                    if Lz0 != Lz:
-                        flow0 = np.swapaxes(resize_image(np.swapaxes(flow0, 0, 1),
-                                            Ly=Lz, Lx=Lx,
-                                            no_channels=flow0.ndim==3, 
-                                            interpolation=cv2.INTER_NEAREST), 0, 1)
-                    self.flows.append(flow0)
->>>>>>> e3879a1c
 
             # add first axis
             if self.NZ == 1:
